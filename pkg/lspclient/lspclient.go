// pkg/lspclient/client.go
package lspclient

import (
	"context"
	"fmt"
	"io"
	"log"
	"os"
	"os/exec"
	"path/filepath"
	"strings"

	"go.lsp.dev/jsonrpc2"
	"go.lsp.dev/protocol"
)

// stdio wraps gopls stdio for JSON-RPC transport.
type stdio struct {
	in  io.WriteCloser
	out io.ReadCloser
}

func (s *stdio) Read(p []byte) (int, error)  { return s.out.Read(p) }
func (s *stdio) Write(p []byte) (int, error) { return s.in.Write(p) }
func (s *stdio) Close() error {
	_ = s.in.Close()
	return s.out.Close()
}

// Client manages the gopls subprocess and LSP connection.
type Client struct {
	ctx       context.Context
	cancel    context.CancelFunc
	rootDir   string
	stream    *stdio
	conn      jsonrpc2.Conn
	goplsCmd  *exec.Cmd
	connected bool
}

// New starts gopls and initializes an LSP session rooted at rootDir.
func New(rootDir string) (*Client, error) {
	absRoot, err := filepath.Abs(rootDir)
	if err != nil {
		return nil, fmt.Errorf("resolve root dir: %w", err)
	}

	ctx, cancel := context.WithCancel(context.Background())
	stream, cmd, err := startGopls(ctx)
	if err != nil {
		cancel()
		return nil, err
	}

	conn := newConn(ctx, stream)
	if err := initialize(ctx, conn, absRoot); err != nil {
		_ = stream.Close()
		_ = cmd.Process.Kill()
		cancel()
		return nil, err
	}

	return &Client{
		ctx:       ctx,
		cancel:    cancel,
		rootDir:   absRoot,
		stream:    stream,
		conn:      conn,
		goplsCmd:  cmd,
		connected: true,
	}, nil
}

// Close terminates the gopls subprocess and frees resources.
func (c *Client) Close() {
	if !c.connected {
		return
	}
	c.connected = false
	_ = c.conn.Close()
	_ = c.stream.Close()
	_ = c.goplsCmd.Process.Kill()
	c.cancel()
}

// OpenDocument sends a textDocument/didOpen notification.
func (c *Client) OpenDocument(path string) error {
	src, err := os.ReadFile(path)
	if err != nil {
		return fmt.Errorf("read file %s: %w", path, err)
	}
	uri := fileURI(path)
	params := protocol.DidOpenTextDocumentParams{
		TextDocument: protocol.TextDocumentItem{
			URI:        uri,
			LanguageID: "go",
			Version:    1,
			Text:       string(src),
		},
	}
	return c.conn.Notify(c.ctx, protocol.MethodTextDocumentDidOpen, params)
}

// FetchSymbols requests the document symbols.
func (c *Client) FetchSymbols(path string) ([]protocol.DocumentSymbol, error) {
	var symbols []protocol.DocumentSymbol
	params := protocol.DocumentSymbolParams{
		TextDocument: protocol.TextDocumentIdentifier{URI: fileURI(path)},
	}
	if _, err := c.conn.Call(c.ctx, protocol.MethodTextDocumentDocumentSymbol, params, &symbols); err != nil {
		return nil, err
	}
	return symbols, nil
}

// PrepareCallHierarchy sends textDocument/prepareCallHierarchy.
func (c *Client) PrepareCallHierarchy(path string,
	pos protocol.Position,
) ([]protocol.CallHierarchyItem, error) {
	params := protocol.CallHierarchyPrepareParams{
		TextDocumentPositionParams: protocol.TextDocumentPositionParams{
			TextDocument: protocol.TextDocumentIdentifier{URI: fileURI(path)},
			Position:     pos,
		},
	}
	var items []protocol.CallHierarchyItem
	if _, err := c.conn.Call(c.ctx,
		protocol.MethodTextDocumentPrepareCallHierarchy,
		params, &items,
	); err != nil {
		return nil, err
	}
	return items, nil
}

// IncomingCalls lists who calls the given item.
func (c *Client) IncomingCalls(
	item protocol.CallHierarchyItem,
) ([]protocol.CallHierarchyIncomingCall, error) {
	params := protocol.CallHierarchyIncomingCallsParams{Item: item}
	var calls []protocol.CallHierarchyIncomingCall
	if _, err := c.conn.Call(c.ctx,
		protocol.MethodCallHierarchyIncomingCalls,
		params, &calls,
	); err != nil {
		return nil, err
	}
	return calls, nil
}

// OutgoingCalls lists what the given item calls.
func (c *Client) OutgoingCalls(
	item protocol.CallHierarchyItem,
) ([]protocol.CallHierarchyOutgoingCall, error) {
	params := protocol.CallHierarchyOutgoingCallsParams{Item: item}
	var calls []protocol.CallHierarchyOutgoingCall
	if _, err := c.conn.Call(c.ctx,
		protocol.MethodCallHierarchyOutgoingCalls,
		params, &calls,
	); err != nil {
		return nil, err
	}
	return calls, nil
}

func initialize(ctx context.Context, conn jsonrpc2.Conn, rootDir string) error {
	caps := protocol.ClientCapabilities{
		Workspace: &protocol.WorkspaceClientCapabilities{
			ApplyEdit: true,
			WorkspaceEdit: &protocol.WorkspaceClientCapabilitiesWorkspaceEdit{
				DocumentChanges: true,
			},
			DidChangeConfiguration: &protocol.DidChangeConfigurationWorkspaceClientCapabilities{
				DynamicRegistration: true,
			},
			DidChangeWatchedFiles: &protocol.DidChangeWatchedFilesWorkspaceClientCapabilities{
				DynamicRegistration: true,
			},
		},
		TextDocument: &protocol.TextDocumentClientCapabilities{
			Synchronization: &protocol.TextDocumentSyncClientCapabilities{
				DynamicRegistration: true,
			},
			DocumentSymbol: &protocol.DocumentSymbolClientCapabilities{
				DynamicRegistration:               true,
				HierarchicalDocumentSymbolSupport: true,
				SymbolKind: &protocol.SymbolKindCapabilities{
					ValueSet: []protocol.SymbolKind{
						protocol.SymbolKindFunction,
						protocol.SymbolKindMethod,
					},
				},
			},
			CallHierarchy: &protocol.CallHierarchyClientCapabilities{
				DynamicRegistration: true,
			},
		},
	}

	params := protocol.InitializeParams{
		ProcessID:    int32(os.Getpid()),
		RootURI:      fileURI(rootDir),
		Capabilities: caps,
	}
	var result protocol.InitializeResult
	if _, err := conn.Call(ctx, protocol.MethodInitialize, params, &result); err != nil {
		return fmt.Errorf("initialize failed: %w", err)
	}
	if err := conn.Notify(ctx, protocol.MethodInitialized, protocol.InitializedParams{}); err != nil {
		return fmt.Errorf("initialized notification failed: %w", err)
	}
	return nil
}

func startGopls(ctx context.Context) (*stdio, *exec.Cmd, error) {
	cmd := exec.CommandContext(ctx, "gopls", "serve")
	in, err := cmd.StdinPipe()
	if err != nil {
		return nil, nil, err
	}
	out, err := cmd.StdoutPipe()
	if err != nil {
		return nil, nil, err
	}
	cmd.Stderr = os.Stderr
	if err := cmd.Start(); err != nil {
		return nil, nil, err
	}
	log.Printf("[lspclient] gopls started (PID %d)", cmd.Process.Pid)
	return &stdio{in: in, out: out}, cmd, nil
}

func newConn(ctx context.Context, transport *stdio) jsonrpc2.Conn {
	stream := jsonrpc2.NewStream(transport)
	conn := jsonrpc2.NewConn(stream)
	conn.Go(ctx, jsonrpc2.MethodNotFoundHandler)
	return conn
}

func fileURI(path string) protocol.DocumentURI {
	abs, _ := filepath.Abs(path)
	return protocol.DocumentURI("file://" + filepath.ToSlash(abs))
}

func utilFunc() {
	// and some here
}

<<<<<<< HEAD
}

// parseLogs parses log lines and returns a summary count of each log level.
func parseLogs(logs []string) map[string]int {
	summary := map[string]int{
		"INFO":  0,
		"WARN":  0,
		"ERROR": 0,
		"DEBUG": 0,
	}

	for _, line := range logs {
		// Trim and standardize line
		line = strings.TrimSpace(line)
		if line == "" {
			continue
		}

		// Split log level and message
		parts := strings.SplitN(line, ":", 2)
		if len(parts) < 2 {
			fmt.Printf("Skipping malformed log line: %s\n", line)
			continue
		}

		level := strings.ToUpper(strings.TrimSpace(parts[0]))
		if _, exists := summary[level]; exists {
			summary[level]++
		} else {
			fmt.Printf("Unknown log level found: %s\n", level)
		}
	}

	return summary
}

// parseLogs parses log lines and returns a summary count of each log level.
func parseLogsCopy(logs []string) map[string]int {
	summary := map[string]int{
		"INFO":  0,
		"WARN":  0,
		"ERROR": 0,
		"DEBUG": 0,
	}

	for _, line := range logs {
		// Trim and standardize line
		line = strings.TrimSpace(line)
		if line == "" {
			continue
		}

		// Split log level and message
		parts := strings.SplitN(line, ":", 2)
		if len(parts) < 2 {
			fmt.Printf("Skipping malformed log line: %s\n", line)
			continue
		}

		level := strings.ToUpper(strings.TrimSpace(parts[0]))
		if _, exists := summary[level]; exists {
			summary[level]++
		} else {
			fmt.Printf("Unknown log level found: %s\n", level)
		}
	}

	return summary
=======
func someChangesToThisFunc() {
	// Some more changes here
>>>>>>> fb4d832e
}<|MERGE_RESOLUTION|>--- conflicted
+++ resolved
@@ -247,7 +247,8 @@
 	// and some here
 }
 
-<<<<<<< HEAD
+func someChangesToThisFunc() {
+	// Some more changes here
 }
 
 // parseLogs parses log lines and returns a summary count of each log level.
@@ -316,8 +317,4 @@
 	}
 
 	return summary
-=======
-func someChangesToThisFunc() {
-	// Some more changes here
->>>>>>> fb4d832e
 }